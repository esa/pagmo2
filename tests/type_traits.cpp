/* Copyright 2017 PaGMO development team

This file is part of the PaGMO library.

The PaGMO library is free software; you can redistribute it and/or modify
it under the terms of either:

  * the GNU Lesser General Public License as published by the Free
    Software Foundation; either version 3 of the License, or (at your
    option) any later version.

or

  * the GNU General Public License as published by the Free Software
    Foundation; either version 3 of the License, or (at your option) any
    later version.

or both in parallel, as here.

The PaGMO library is distributed in the hope that it will be useful, but
WITHOUT ANY WARRANTY; without even the implied warranty of MERCHANTABILITY
or FITNESS FOR A PARTICULAR PURPOSE.  See the GNU General Public License
for more details.

You should have received copies of the GNU General Public License and the
GNU Lesser General Public License along with the PaGMO library.  If not,
see https://www.gnu.org/licenses/. */

#define BOOST_TEST_MODULE type_traits_test
#include <boost/test/included/unit_test.hpp>

#include <type_traits>
#include <utility>

#include <pagmo/type_traits.hpp>

using namespace pagmo;

struct s1 {
    void foo();
};

struct s2 {
    void foo() const;
};

struct s3 {
};

struct s4 {
    void foo(int) const;
};

template <typename T>
using foo_t = decltype(std::declval<const T &>().foo());

BOOST_AUTO_TEST_CASE(type_traits_test_00)
{
    BOOST_CHECK((!is_detected<foo_t, s1>::value));
    BOOST_CHECK((is_detected<foo_t, s2>::value));
    BOOST_CHECK((!is_detected<foo_t, s3>::value));
    BOOST_CHECK((!is_detected<foo_t, s4>::value));
<<<<<<< HEAD
    BOOST_CHECK((std::is_same<detected_t<foo_t, s4>, nonesuch>::value));
=======
    BOOST_CHECK((std::is_same<detected_t<foo_t, s4>, detail::nonesuch>::value));
>>>>>>> 9137bdb4
}<|MERGE_RESOLUTION|>--- conflicted
+++ resolved
@@ -60,9 +60,5 @@
     BOOST_CHECK((is_detected<foo_t, s2>::value));
     BOOST_CHECK((!is_detected<foo_t, s3>::value));
     BOOST_CHECK((!is_detected<foo_t, s4>::value));
-<<<<<<< HEAD
-    BOOST_CHECK((std::is_same<detected_t<foo_t, s4>, nonesuch>::value));
-=======
     BOOST_CHECK((std::is_same<detected_t<foo_t, s4>, detail::nonesuch>::value));
->>>>>>> 9137bdb4
 }