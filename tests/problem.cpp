#include "../include/problem.hpp"

#define BOOST_TEST_MODULE pagmo_problem_test
#include <boost/test/unit_test.hpp>

#include <stdexcept>
#include <utility>
#include <vector>

#include "../include/types.hpp"

using namespace pagmo;

// Generates a dummy simple problem with arbitrary dimensions and return values
struct base_p
{

    base_p(
        unsigned int dim = 1, 
        unsigned int nobj = 1, 
        unsigned int nec = 0, 
        unsigned int nic = 0, 
        const vector_double &ret_fit = {1},         
        const vector_double &lb = {0}, 
        const vector_double &ub = {1}
    ) : m_dim(dim), m_nobj(nobj), m_nec(nec), m_nic(nic), 
        m_lb(lb), m_ub(ub), m_ret_fit(ret_fit) {}

    vector_double fitness(const vector_double &) const
    {
        return m_ret_fit;
    }
    vector_double::size_type get_n() const
    {
        return m_dim;
    }
    vector_double::size_type get_nobj() const
    {
        return m_nobj;
    }
    vector_double::size_type get_nec() const
    {
        return m_nec;
    }
    vector_double::size_type get_nic() const
    {
        return m_nic;
    }
    std::pair<vector_double, vector_double> get_bounds() const
    {
        return {m_lb,m_ub};
    }
    unsigned int m_dim;
    unsigned int m_nobj;
    unsigned int m_nec;
    unsigned int m_nic;
    vector_double m_lb;
    vector_double m_ub;
    vector_double m_ret_fit;
};

// Generates a dummy problem with arbitrary dimensions and return values
// having the gradient implemented
struct grad_p : base_p
{
    grad_p(
        unsigned int dim = 1, 
        unsigned int nobj = 1, 
        unsigned int nec = 0, 
        unsigned int nic = 0, 
        const vector_double &ret_fit = {1}, 
        const vector_double &lb = {0}, 
        const vector_double &ub = {1},
        const vector_double &g = {1},
        const sparsity_pattern &gs = {{0,0}}
     ) : base_p(dim,nobj,nec,nic,ret_fit,lb,ub), m_g(g), m_gs(gs) {}

    vector_double gradient(const vector_double &) const
    {
        return m_g;
    }

    sparsity_pattern gradient_sparsity() const
    {
        return m_gs;
    }

    vector_double m_g;
    sparsity_pattern m_gs;
};

// Generates a dummy problem with arbitrary dimensions and return values
// having the hessians implemented
struct hess_p : base_p
{
    hess_p(
        unsigned int dim = 1, 
        unsigned int nobj = 1, 
        unsigned int nec = 0, 
        unsigned int nic = 0, 
        const vector_double &ret_fit = {1}, 
        const vector_double &lb = {0}, 
        const vector_double &ub = {1},
        const std::vector<vector_double> &h = {{1}},
        const std::vector<sparsity_pattern> &hs = {{{0,0}}}
     ) : base_p(dim,nobj,nec,nic,ret_fit,lb,ub), m_h(h), m_hs(hs) {}

    std::vector<vector_double> hessians(const vector_double &) const
    {
        return m_h;
    }

    std::vector<sparsity_pattern> hessians_sparsity() const
    {
        return m_hs;
    }

    std::vector<vector_double> m_h;
    std::vector<sparsity_pattern> m_hs;
};

BOOST_AUTO_TEST_CASE(problem_construction_test)

{
    // We check that problems with inconsistent dimensions throw
    // std::invalid argument
    vector_double lb_2{0,0};
    vector_double lb_3{0,0,0};
    vector_double ub_2{1,1};
    vector_double ub_3{1,1,1};
    vector_double fit_1{1};
    vector_double fit_2{1,1};
    vector_double grad_2{1,1};
    sparsity_pattern grads_2_wrong{{0,0},{3,4}};
    sparsity_pattern grads_2_correct{{0,0},{0,1}};

    // 1 - lb > ub
    BOOST_CHECK_THROW(problem{base_p(2,1,0,0,fit_2,ub_2,lb_2)}, std::invalid_argument);
    // 2 - lb length is wrong
    BOOST_CHECK_THROW(problem{base_p(2,1,0,0,fit_2,lb_3,ub_2)}, std::invalid_argument);
    // 3 - ub length is wrong
    BOOST_CHECK_THROW(problem{base_p(2,1,0,0,fit_2,lb_2,ub_3)}, std::invalid_argument);
    // 4 - gradient sparsity has index out of bounds
    BOOST_CHECK_THROW(problem{grad_p(2,1,0,0,fit_2,lb_2,ub_3,grad_2, grads_2_wrong)}, std::invalid_argument);
    // 5 - gradient sparsity has a repeating pair 
<<<<<<< HEAD
    //BOOST_CHECK_THROW(problem{grad_p(2,1,0,0,{0.,0.},{1., 1.},{0,0},{0,1},{{0,0},{0,0}})}, std::invalid_argument);
    //problem p{hess_p(2,1,1,0,{0.,0.},{1., 1.},{0,0},{{2,3},{1,2,4}}, {{{0,0},{1,0}}, {{0,0},{1,0}}})};
=======
    BOOST_CHECK_THROW(problem{grad_p(2,1,0,0,{0.,0.},{1., 1.},{0,0},{0,1},{{0,0},{0,0}})}, std::invalid_argument);
    problem p{grad_p(1,1,1,0,{0.,0.},{1., 1.},{0,0},{0,1})};
>>>>>>> 88375610
}<|MERGE_RESOLUTION|>--- conflicted
+++ resolved
@@ -143,11 +143,7 @@
     // 4 - gradient sparsity has index out of bounds
     BOOST_CHECK_THROW(problem{grad_p(2,1,0,0,fit_2,lb_2,ub_3,grad_2, grads_2_wrong)}, std::invalid_argument);
     // 5 - gradient sparsity has a repeating pair 
-<<<<<<< HEAD
+
     //BOOST_CHECK_THROW(problem{grad_p(2,1,0,0,{0.,0.},{1., 1.},{0,0},{0,1},{{0,0},{0,0}})}, std::invalid_argument);
     //problem p{hess_p(2,1,1,0,{0.,0.},{1., 1.},{0,0},{{2,3},{1,2,4}}, {{{0,0},{1,0}}, {{0,0},{1,0}}})};
-=======
-    BOOST_CHECK_THROW(problem{grad_p(2,1,0,0,{0.,0.},{1., 1.},{0,0},{0,1},{{0,0},{0,0}})}, std::invalid_argument);
-    problem p{grad_p(1,1,1,0,{0.,0.},{1., 1.},{0,0},{0,1})};
->>>>>>> 88375610
 }