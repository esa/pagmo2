/* Copyright 2017 PaGMO development team

This file is part of the PaGMO library.

The PaGMO library is free software; you can redistribute it and/or modify
it under the terms of either:

  * the GNU Lesser General Public License as published by the Free
    Software Foundation; either version 3 of the License, or (at your
    option) any later version.

or

  * the GNU General Public License as published by the Free Software
    Foundation; either version 3 of the License, or (at your option) any
    later version.

or both in parallel, as here.

The PaGMO library is distributed in the hope that it will be useful, but
WITHOUT ANY WARRANTY; without even the implied warranty of MERCHANTABILITY
or FITNESS FOR A PARTICULAR PURPOSE.  See the GNU General Public License
for more details.

You should have received copies of the GNU General Public License and the
GNU Lesser General Public License along with the PaGMO library.  If not,
see https://www.gnu.org/licenses/. */

#define BOOST_TEST_MODULE population_test

#include <boost/lexical_cast.hpp>
#include <boost/test/included/unit_test.hpp>
#include <exception>
#include <iostream>
#include <sstream>
#include <string>
#include <type_traits>

#include <pagmo/population.hpp>
#include <pagmo/problem.hpp>
#include <pagmo/problems/hock_schittkowsky_71.hpp>
#include <pagmo/problems/rosenbrock.hpp>
#include <pagmo/problems/zdt.hpp>
#include <pagmo/types.hpp>

#if defined(__clang__)

#pragma clang diagnostic ignored "-Wself-move"

#endif

using namespace pagmo;

static inline std::string pop_to_string(const population &pop)
{
    std::stringstream ss;
    ss << pop;
    return ss.str();
}

BOOST_AUTO_TEST_CASE(population_construction_test)
{
    unsigned int seed = 123;
    population pop1{};
    population pop2{problem{zdt{1, 5}}, 2, seed};
    population pop3{problem{zdt{2, 5}}, 2, seed};

    // We check that the number of individuals is as expected
    BOOST_CHECK(pop1.size() == 0u);
    BOOST_CHECK(pop2.size() == 2u);
    BOOST_CHECK(pop3.size() == 2u);
    // We check population's individual chromosomes and IDs are the same
    // as the random seed was (and the problem dimension), while
    // fitness vectors were different as the problem is
    BOOST_CHECK(pop2.get_ID() == pop3.get_ID());
    BOOST_CHECK(pop2.get_x() == pop3.get_x());
    BOOST_CHECK(pop2.get_f() != pop3.get_f());
    // We check that the seed has been set correctly
    BOOST_CHECK(pop2.get_seed() == seed);

    // We test the generic constructor
    population pop4{zdt{2, 5}, 2, seed};
    BOOST_CHECK(pop4.get_ID() == pop3.get_ID());
    BOOST_CHECK(pop4.get_x() == pop3.get_x());
    BOOST_CHECK(pop4.get_f() == pop3.get_f());
    population pop5{zdt{1, 5}, 2, seed};
    BOOST_CHECK(pop2.get_ID() == pop5.get_ID());
    BOOST_CHECK(pop2.get_x() == pop5.get_x());
    BOOST_CHECK(pop2.get_f() == pop5.get_f());

    // Check copy/move semantics.
    population pop_a{problem{zdt{2, 5}}, 2, 20};
    population pop_b{pop_a};
    BOOST_CHECK_EQUAL(pop_to_string(pop_a), pop_to_string(pop_b));
    population pop_c;
    pop_c = pop_b;
    BOOST_CHECK_EQUAL(pop_to_string(pop_a), pop_to_string(pop_c));
    population pop_d{std::move(pop_c)};
    BOOST_CHECK_EQUAL(pop_to_string(pop_a), pop_to_string(pop_d));
    population pop_e;
    pop_e = std::move(pop_b);
    BOOST_CHECK_EQUAL(pop_to_string(pop_a), pop_to_string(pop_e));
    // Try to revive moved-from objects.
    pop_c = pop_e;
    BOOST_CHECK_EQUAL(pop_to_string(pop_a), pop_to_string(pop_c));
    pop_b = std::move(pop_e);
    BOOST_CHECK_EQUAL(pop_to_string(pop_a), pop_to_string(pop_b));
<<<<<<< HEAD

    // Check constructability.
    BOOST_CHECK((!std::is_constructible<population, int>::value));
    BOOST_CHECK((!std::is_constructible<population, int &>::value));
    BOOST_CHECK((!std::is_constructible<population, const int &>::value));
    BOOST_CHECK((!std::is_constructible<population, std::string>::value));
    BOOST_CHECK((std::is_constructible<population, null_problem>::value));
    BOOST_CHECK((std::is_constructible<population, null_problem &>::value));
    BOOST_CHECK((std::is_constructible<population, null_problem &&>::value));
    BOOST_CHECK((std::is_constructible<population, const null_problem &>::value));
    BOOST_CHECK((std::is_constructible<population, const null_problem>::value));
    BOOST_CHECK((std::is_constructible<population, problem>::value));
    BOOST_CHECK((std::is_constructible<population, problem &>::value));
    BOOST_CHECK((std::is_constructible<population, problem &&>::value));
    BOOST_CHECK((std::is_constructible<population, const problem &>::value));
    BOOST_CHECK((std::is_constructible<population, const problem>::value));
=======
    // Self assignments.
    pop_a = pop_b;
    pop_a = pop_a;
    BOOST_CHECK_EQUAL(pop_to_string(pop_a), pop_to_string(pop_b));
    pop_a = std::move(pop_a);
    BOOST_CHECK_EQUAL(pop_to_string(pop_a), pop_to_string(pop_b));
>>>>>>> 10fed7d7
}

BOOST_AUTO_TEST_CASE(population_copy_constructor_test)
{
    population pop1{problem{rosenbrock{5}}, 10u};
    population pop2(pop1);
    BOOST_CHECK(pop2.get_ID() == pop1.get_ID());
    BOOST_CHECK(pop2.get_x() == pop1.get_x());
    BOOST_CHECK(pop2.get_f() == pop1.get_f());
}

struct malformed {
    vector_double fitness(const vector_double &) const
    {
        return {0.5};
    }
    vector_double::size_type get_nobj() const
    {
        return 2u;
    }
    std::pair<vector_double, vector_double> get_bounds() const
    {
        return {{0.}, {1.}};
    }
};

BOOST_AUTO_TEST_CASE(population_push_back_test)
{
    // Create an empty population
    population pop{problem{zdt{1u, 30u}}};
    // We fill it with a few individuals and check the size growth
    for (unsigned int i = 0u; i < 5u; ++i) {
        BOOST_CHECK(pop.size() == i);
        BOOST_CHECK(pop.get_f().size() == i);
        BOOST_CHECK(pop.get_x().size() == i);
        BOOST_CHECK(pop.get_ID().size() == i);
        pop.push_back(vector_double(30u, 0.5));
    }
    // We check the fitness counter
    BOOST_CHECK(pop.get_problem().get_fevals() == 5u);
    // We check important undefined throws
    // 1 - Cannot push back the wrong decision vector dimension
    BOOST_CHECK_THROW(pop.push_back(vector_double(28u, 0.5)), std::invalid_argument);
    // 2 - Malformed problem. The user declares 2 objectives but returns something else
    population pop2{problem{malformed{}}};
    BOOST_CHECK_THROW(pop2.push_back({1.}), std::invalid_argument);
}

BOOST_AUTO_TEST_CASE(population_random_decision_vector_test)
{
    // Create an empty population
    population pop{problem{null_problem{}}};
    auto bounds = pop.get_problem().get_bounds();
    // Generate a random decision_vector
    auto x = pop.random_decision_vector();
    // Check that the decision_vector is indeed within bounds
    for (decltype(x.size()) i = 0u; i < x.size(); ++i) {
        BOOST_CHECK(x[i] < bounds.second[i]);
        BOOST_CHECK(x[i] >= bounds.first[i]);
    }
}

BOOST_AUTO_TEST_CASE(population_best_worst_test)
{
    // Test throw
    {
        population pop{problem{zdt{}}, 2};
        population pop2{problem{null_problem{}}, 0u};
        BOOST_CHECK_THROW(pop.best_idx(), std::invalid_argument);
        BOOST_CHECK_THROW(pop.worst_idx(), std::invalid_argument);
        BOOST_CHECK_THROW(pop2.best_idx(), std::invalid_argument);
        BOOST_CHECK_THROW(pop2.worst_idx(), std::invalid_argument);
    }
    // Test on single objective
    {
        population pop{problem{rosenbrock{2}}};
        pop.push_back({0.5, 0.5});
        pop.push_back(pop.get_problem().extract<rosenbrock>()->best_known());
        BOOST_CHECK(pop.worst_idx() == 0u);
        BOOST_CHECK(pop.best_idx() == 1u);
    }
    // Test on constrained
    {
        population pop{problem{hock_schittkowsky_71{}}};
        pop.push_back({1.5, 1.5, 1.5, 1.5});
        pop.push_back(pop.get_problem().extract<hock_schittkowsky_71>()->best_known());
        BOOST_CHECK(pop.worst_idx(1e-5) == 0u); // tolerance matter here!!!
        BOOST_CHECK(pop.best_idx(1e-5) == 1u);
    }
}

BOOST_AUTO_TEST_CASE(population_setters_test)
{
    population pop{problem{null_problem{}}, 2};
    // Test throw
    BOOST_CHECK_THROW(pop.set_xf(2, {3}, {1, 2, 3}), std::invalid_argument); // index invalid
    BOOST_CHECK_THROW(pop.set_xf(1, {3, 2}, {1}), std::invalid_argument);    // chromosome invalid
    BOOST_CHECK_THROW(pop.set_xf(1, {3}, {1, 2}), std::invalid_argument);    // fitness invalid
    // Test set_xf
    pop.set_xf(0, {3}, {1});
    BOOST_CHECK((pop.get_x()[0] == vector_double{3}));
    BOOST_CHECK((pop.get_f()[0] == vector_double{1}));
    // Test set_x
    pop.set_x(0, {1.2});
    BOOST_CHECK((pop.get_x()[0] == vector_double{1.2}));
    BOOST_CHECK(pop.get_f()[0] == pop.get_problem().fitness({1.2})); // works as counters are marked mutable
}

BOOST_AUTO_TEST_CASE(population_getters_test)
{
    population pop{problem{null_problem{}}, 1, 1234u};
    pop.set_xf(0, {3}, {1});
    // Test
    BOOST_CHECK((pop.get_f()[0] == vector_double{1}));
    BOOST_CHECK(pop.get_seed() == 1234u);
    BOOST_CHECK_NO_THROW(pop.get_ID());
    // Streaming operator is tested to contain the problem stream
    auto pop_string = boost::lexical_cast<std::string>(pop);
    auto prob_string = boost::lexical_cast<std::string>(pop.get_problem());
    BOOST_CHECK(pop_string.find(prob_string) != std::string::npos);
}

BOOST_AUTO_TEST_CASE(population_champion_test)
{
    population pop{problem{rosenbrock{2u}}};
    // Upon construction of an empty population the Champion is empty
    BOOST_CHECK((pop.champion_x() == vector_double{}));
    BOOST_CHECK((pop.champion_f() == vector_double{}));
    // We push back the origin, in Rosenbrock this has a fitness of 1.
    pop.push_back({0., 0.});
    BOOST_CHECK((pop.champion_x() == vector_double{0., 0.}));
    BOOST_CHECK((pop.champion_f() == vector_double{1.}));
    // We push back .1,.1, in Rosenbrock this has a fitness of 1.62 and thus should not trigger the champion update
    pop.push_back({0.1, 0.1});
    BOOST_CHECK((pop.champion_x() == vector_double{0., 0.}));
    BOOST_CHECK((pop.champion_f() == vector_double{1.}));
    // We push back 0.01,0.01, in Rosenbrock this has a fitness of 0.989901 and thus should trigger the champion update
    pop.push_back({0.01, 0.01});
    BOOST_CHECK((pop.champion_x() == vector_double{0.01, 0.01}));
    BOOST_CHECK_CLOSE(pop.champion_f()[0], 0.989901, 1e-6);
    // We set the chromosome of this last individual to something worse, the champion does not change
    pop.set_x(2u, {0.1, 0.1});
    BOOST_CHECK((pop.champion_x() == vector_double{0.01, 0.01}));
    BOOST_CHECK_CLOSE(pop.champion_f()[0], 0.989901, 1e-6);
    // We set the chromosome of this last individual to something better, the champion does change
    pop.set_xf(2u, {0.123, 0.123}, {0.12});
    BOOST_CHECK((pop.champion_x() == vector_double{0.123, 0.123}));
    BOOST_CHECK((pop.champion_f() == vector_double{0.12}));
    // We check that requests to the champion cannot be made if the population
    // contains a problem with more than 1 objective
    population pop_mo{problem{zdt{}}, 2u};
    BOOST_CHECK_THROW(pop_mo.champion_f(), std::invalid_argument);
    BOOST_CHECK_THROW(pop_mo.champion_x(), std::invalid_argument);
}

BOOST_AUTO_TEST_CASE(population_serialization_test)
{
    population pop{problem{null_problem{}}, 30, 1234u};
    // Store the string representation of p.
    std::stringstream ss;
    auto before = boost::lexical_cast<std::string>(pop);
    // Now serialize, deserialize and compare the result.
    {
        cereal::JSONOutputArchive oarchive(ss);
        oarchive(pop);
    }
    // Change the content of p before deserializing.
    pop = population{problem{zdt{5, 20u}}, 30};
    {
        cereal::JSONInputArchive iarchive(ss);
        iarchive(pop);
    }
    auto after = boost::lexical_cast<std::string>(pop);
    BOOST_CHECK_EQUAL(before, after);
}<|MERGE_RESOLUTION|>--- conflicted
+++ resolved
@@ -105,7 +105,6 @@
     BOOST_CHECK_EQUAL(pop_to_string(pop_a), pop_to_string(pop_c));
     pop_b = std::move(pop_e);
     BOOST_CHECK_EQUAL(pop_to_string(pop_a), pop_to_string(pop_b));
-<<<<<<< HEAD
 
     // Check constructability.
     BOOST_CHECK((!std::is_constructible<population, int>::value));
@@ -122,14 +121,13 @@
     BOOST_CHECK((std::is_constructible<population, problem &&>::value));
     BOOST_CHECK((std::is_constructible<population, const problem &>::value));
     BOOST_CHECK((std::is_constructible<population, const problem>::value));
-=======
+
     // Self assignments.
     pop_a = pop_b;
     pop_a = pop_a;
     BOOST_CHECK_EQUAL(pop_to_string(pop_a), pop_to_string(pop_b));
     pop_a = std::move(pop_a);
     BOOST_CHECK_EQUAL(pop_to_string(pop_a), pop_to_string(pop_b));
->>>>>>> 10fed7d7
 }
 
 BOOST_AUTO_TEST_CASE(population_copy_constructor_test)
