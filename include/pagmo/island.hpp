--- conflicted
+++ resolved
@@ -1219,11 +1219,7 @@
     /**
      * The default constructor will initialise an empty archipelago with a pagmo::unconnected topology.
      */
-<<<<<<< HEAD
     archipelago() = default;
-=======
-    archipelago() {}
->>>>>>> eadec4c3
     /// Copy constructor.
     /**
      * The copy constructor will perform a deep copy of \p other.
@@ -1878,9 +1874,9 @@
     {
         std::lock_guard<std::mutex> lock(m_migrants_mutex);
         if (i >= m_migrants.size()) {
-            pagmo_throw(std::out_of_range,
-                        "cannot access the migrants of the island at index " + std::to_string(i)
-                            + ": the migrants database has a size of only " + std::to_string(m_migrants.size()));
+            pagmo_throw(std::out_of_range, "cannot access the migrants of the island at index " + std::to_string(i)
+                                               + ": the migrants database has a size of only "
+                                               + std::to_string(m_migrants.size()));
         }
         return m_migrants[i];
     }
@@ -2013,7 +2009,6 @@
     mutable std::mutex m_migrants_mutex;
     migrants_db_t m_migrants;
 };
-<<<<<<< HEAD
 
 /// Launch evolution.
 /**
@@ -2096,10 +2091,7 @@
         // LCOV_EXCL_STOP
     }
 }
-}
-=======
 } // namespace pagmo
->>>>>>> eadec4c3
 
 PAGMO_REGISTER_ISLAND(pagmo::thread_island)
 
