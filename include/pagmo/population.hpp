/* Copyright 2017-2018 PaGMO development team

This file is part of the PaGMO library.

The PaGMO library is free software; you can redistribute it and/or modify
it under the terms of either:

  * the GNU Lesser General Public License as published by the Free
    Software Foundation; either version 3 of the License, or (at your
    option) any later version.

or

  * the GNU General Public License as published by the Free Software
    Foundation; either version 3 of the License, or (at your option) any
    later version.

or both in parallel, as here.

The PaGMO library is distributed in the hope that it will be useful, but
WITHOUT ANY WARRANTY; without even the implied warranty of MERCHANTABILITY
or FITNESS FOR A PARTICULAR PURPOSE.  See the GNU General Public License
for more details.

You should have received copies of the GNU General Public License and the
GNU Lesser General Public License along with the PaGMO library.  If not,
see https://www.gnu.org/licenses/. */

#ifndef PAGMO_POPULATION_HPP
#define PAGMO_POPULATION_HPP

#include <cassert>
#include <iostream>
#include <random>
<<<<<<< HEAD
#include <type_traits>
#include <utility>
#include <vector>

#include <pagmo/detail/visibility.hpp>
=======
#include <stdexcept>
#include <string>
#include <utility>
#include <vector>

#include <pagmo/bfe.hpp>
#include <pagmo/exceptions.hpp>
>>>>>>> 2356982b
#include <pagmo/problem.hpp>
#include <pagmo/rng.hpp>
#include <pagmo/type_traits.hpp>
#include <pagmo/types.hpp>

// MINGW-specific warnings.
#if defined(__GNUC__) && defined(__MINGW32__)
#pragma GCC diagnostic push
#pragma GCC diagnostic ignored "-Wsuggest-attribute=pure"
#endif

namespace pagmo
{
/// Population class.
/**
 * \image html pop_no_text.png
 *
 * This class represents a population of individuals, i.e., potential
 * candidate solutions to a given problem. In pagmo an
 * individual is determined by:
 * - a unique ID used to track it across generations and migrations,
 * - a chromosome (a decision vector),
 * - the fitness of the chromosome as evaluated by a pagmo::problem,
 * and thus including objectives, equality constraints and inequality
 * constraints if present.
 *
 * A special mechanism is implemented to track the best individual that has ever
 * been part of the population. Such an individual is called *champion* and its
 * decision vector and fitness vector are automatically kept updated. The *champion* is
 * not necessarily an individual currently in the population. The *champion* is
 * only defined and accessible via the population interface if the pagmo::problem
 * currently contained in the pagmo::population is single objective.
 *
 * \verbatim embed:rst:leading-asterisk
 * .. warning::
 *
 *    A moved-from :cpp:class:`pagmo::population` is destructible and assignable. Any other operation will result
 *    in undefined behaviour.
 *
 * \endverbatim
 */
class PAGMO_PUBLIC population
{
public:
    /// The size type of the population.
    typedef std::vector<vector_double>::size_type size_type;
    // Default constructor
    population();

private:
    void prob_ctor_impl(size_type);
    // Enable the generic ctor only if T is not a population (after removing
    // const/reference qualifiers).
    template <typename T>
    using generic_ctor_enabler
        = enable_if_t<!std::is_same<population, uncvref_t<T>>::value && std::is_constructible<problem, T &&>::value,
                      int>;

public:
    /// Constructor from a problem.
    /**
     * \verbatim embed:rst:leading-asterisk
     * .. note::
     *
     *    This constructor is enabled only if, after the removal of cv/reference qualifiers,
     *    ``T`` is not :cpp:class:`pagmo::population`, and if :cpp:class:`pagmo::problem` is constructible from ``T``.
     *
     * \endverbatim
     *
     * Constructs a population with \p pop_size individuals associated
     * to the problem \p x and setting the population random seed
     * to \p seed. The input problem \p x can be either a pagmo::problem or a user-defined problem
     * (UDP).
     *
     * @param x the problem the population refers to.
     * @param pop_size population size (i.e. number of individuals therein).
     * @param seed seed of the random number generator used, for example, to
     * create new random individuals within the bounds.
     *
     * @throws unspecified any exception thrown by random_decision_vector(), push_back(), or by the
     * invoked constructor of pagmo::problem.
     */
    template <typename T, generic_ctor_enabler<T> = 0>
    explicit population(T &&x, size_type pop_size = 0u, unsigned seed = pagmo::random_device::next())
        : m_prob(std::forward<T>(x)), m_e(seed), m_seed(seed)
    {
        prob_ctor_impl(pop_size);
    }

<<<<<<< HEAD
    // Copy constructor.
    population(const population &);
=======
private:
    // Implementation of the ctor from bfe. Distinguish the two cases
    // in which bfe or a udbfe were provided.
    void constructor_from_bfe_impl(const bfe &b, size_type pop_size, const std::true_type &)
    {
        // Create a batch of random decision vectors.
        const auto dvs = batch_random_decision_vector(m_prob, pop_size, m_e);

        // Evaluate them in batch mode.
        const auto fvs = b(m_prob, dvs);

        // Sanity checks.
        assert(pop_size == 0u || dvs.size() % pop_size == 0u);
        assert(pop_size == 0u || fvs.size() % pop_size == 0u);

        // Add the dvs/fvs to the population.
        const auto nx = m_prob.get_nx();
        const auto nf = m_prob.get_nf();
        assert(dvs.size() % nx == 0u);
        assert(fvs.size() % nf == 0u);
        for (size_type i = 0; i < pop_size; ++i) {
            push_back(vector_double(dvs.data() + i * nx, dvs.data() + (i + 1u) * nx),
                      vector_double(fvs.data() + i * nf, fvs.data() + (i + 1u) * nf));
        }
    }
    template <typename U>
    void constructor_from_bfe_impl(U &&b, size_type pop_size, const std::false_type &)
    {
        constructor_from_bfe_impl(bfe(std::forward<U>(b)), pop_size, std::true_type{});
    }

public:
    /// Constructor from a problem and a batch fitness evaluator.
    /**
     * \verbatim embed:rst:leading-asterisk
     * .. note::
     *
     *    This constructor is enabled only if :cpp:class:`pagmo::problem` is constructible from ``T``,
     *    and :cpp:class:`pagmo::bfe` is constructible from ``U``.
     *
     * Constructs a population with *pop_size* individuals associated
     * to the problem *x* and setting the population random seed
     * to *seed*. The input problem *x* can be either a :cpp:class:`pagmo::problem` or a user-defined problem
     * (UDP). The fitnesses of the individuals will be evaluated with the input
     * :cpp:class:`pagmo::bfe` or UDBFE *b*.
     *
     * \endverbatim
     *
     * @param x the problem the population refers to.
     * @param b the (user-defined) batch fitness evaluator that will be used to evaluate the fitnesses of the
     * individuals.
     * @param pop_size population size (i.e. number of individuals therein).
     * @param seed seed of the random number generator used, for example, to
     * create new random individuals within the bounds.
     *
     * @throws unspecified any exception thrown by batch_random_decision_vector(), the public API of the (user-defined)
     * batch fitness evaluator, push_back(), or by the invoked constructor of pagmo::problem.
     */
    template <
        typename T, typename U,
        enable_if_t<std::is_constructible<problem, T &&>::value && std::is_constructible<bfe, U &&>::value, int> = 0>
    explicit population(T &&x, U &&b, size_type pop_size = 0u, unsigned seed = pagmo::random_device::next())
        : m_prob(std::forward<T>(x)), m_e(seed), m_seed(seed)
    {
        constructor_from_bfe_impl(std::forward<U>(b), pop_size, std::is_same<uncvref_t<U>, bfe>{});
    }

    /// Defaulted copy constructor.
    population(const population &) = default;
>>>>>>> 2356982b

    // Move constructor.
    population(population &&) noexcept;

    // Copy assignment operator.
    population &operator=(const population &);

    // Move assignment operator.
    population &operator=(population &&) noexcept;

    // Destructor.
    ~population();

private:
    // Internal implementation of push_back().
    template <typename T, typename U>
    void push_back_impl(T &&, U &&);
    // Short routine to update the champion. Does nothing if the problem is MO
    void update_champion(vector_double, vector_double);

public:
    // Adds one decision vector (chromosome) to the population.
    void push_back(const vector_double &);
    // Adds one decision vector (chromosome) to the population (move overload).
    void push_back(vector_double &&);
    // Adds one decision vector/fitness vector to the population.
    void push_back(const vector_double &, const vector_double &);
    // Adds one decision vector/fitness vector to the population (move overload).
    void push_back(vector_double &&, vector_double &&);

    // Creates a random decision vector
    vector_double random_decision_vector() const;

    // Index of the best individual
    size_type best_idx() const;
    // Index of the best individual (accounting for a vector tolerance)
    size_type best_idx(const vector_double &) const;
    // Index of the best individual (accounting for a scalar tolerance)
    size_type best_idx(double) const;

    // Index of the worst individual
    size_type worst_idx() const;
    // Index of the worst individual (accounting for a vector tolerance)
    size_type worst_idx(const vector_double &) const;
    // Index of the worst individual (accounting for a scalar tolerance)
    size_type worst_idx(double) const;

    // Champion decision vector
    vector_double champion_x() const;
    // Champion fitness
    vector_double champion_f() const;

    /// Number of individuals in the population
    /**
     * @return the number of individuals in the population
     */
    size_type size() const
    {
        assert(m_f.size() == m_ID.size());
        assert(m_x.size() == m_ID.size());
        return m_ID.size();
    }

    // Sets the \f$i\f$-th individual decision vector, and fitness
    void set_xf(size_type, const vector_double &, const vector_double &);
    // Sets the \f$i\f$-th individual's chromosome
    void set_x(size_type, const vector_double &);

    /// Const getter for the pagmo::problem.
    /**
     * @return a const reference to the internal pagmo::problem.
     */
    const problem &get_problem() const
    {
        return m_prob;
    }

    /// Getter for the pagmo::problem.
    /**
     * \verbatim embed:rst:leading-asterisk
     * .. warning::
     *
     *    The ability to extract a mutable reference to the problem is provided solely in order to
     *    allow calling non-const methods on the problem. Assigning the population's problem via a reference
     *    returned by this method is undefined behaviour.
     *
     * \endverbatim
     *
     * @return a reference to the internal pagmo::problem.
     */
    problem &get_problem()
    {
        return m_prob;
    }

    /// Const getter for the fitness vectors.
    /**
     * @return a const reference to the vector of fitness vectors.
     */
    const std::vector<vector_double> &get_f() const
    {
        return m_f;
    }

    /// Const getter for the decision vectors.
    /**
     * @return a const reference to the vector of decision vectors.
     */
    const std::vector<vector_double> &get_x() const
    {
        return m_x;
    }

    /// Const getter for the individual IDs.
    /**
     * @return a const reference to the vector of individual IDs.
     */
    const std::vector<unsigned long long> &get_ID() const
    {
        return m_ID;
    }

    /// Getter for the seed of the population random engine.
    /**
     * @return the seed of the population's random engine.
     */
    unsigned get_seed() const
    {
        return m_seed;
    }

    /// Save to archive.
    /**
     * This method will save \p this into the archive \p ar.
     *
     * @param ar target archive.
     *
     * @throws unspecified any exception thrown by the serialization of the internal pagmo::problem and of primitive
     * types.
     */
    template <typename Archive>
    void save(Archive &ar) const
    {
        ar(m_prob, m_ID, m_x, m_f, m_champion_x, m_champion_f, m_e, m_seed);
    }
    /// Load from archive.
    /**
     * This method will load a pagmo::population from \p ar into \p this.
     *
     * @param ar source archive.
     *
     * @throws unspecified any exception thrown by the deserialization of the internal pagmo::problem and of
     * primitive
     * types.
     */
    template <typename Archive>
    void load(Archive &ar)
    {
        population tmp;
        ar(tmp.m_prob, tmp.m_ID, tmp.m_x, tmp.m_f, tmp.m_champion_x, tmp.m_champion_f, tmp.m_e, tmp.m_seed);
        *this = std::move(tmp);
    }

private:
    // Problem.
    problem m_prob;
    // ID of the various decision vectors
    std::vector<unsigned long long> m_ID;
    // Decision vectors.
    std::vector<vector_double> m_x;
    // Fitness vectors.
    std::vector<vector_double> m_f;
    // The Champion chromosome
    vector_double m_champion_x;
    // The Champion fitness
    vector_double m_champion_f;
    // Random engine.
    mutable detail::random_engine_type m_e;
    // Seed.
    unsigned m_seed;
};

// Streaming operator for the class pagmo::population.
PAGMO_PUBLIC std::ostream &operator<<(std::ostream &, const population &);

} // namespace pagmo

#if defined(__GNUC__) && defined(__MINGW32__)
#pragma GCC diagnostic pop
#endif

#endif<|MERGE_RESOLUTION|>--- conflicted
+++ resolved
@@ -31,22 +31,13 @@
 
 #include <cassert>
 #include <iostream>
-#include <random>
-<<<<<<< HEAD
+#include <string>
 #include <type_traits>
 #include <utility>
 #include <vector>
 
+#include <pagmo/bfe.hpp>
 #include <pagmo/detail/visibility.hpp>
-=======
-#include <stdexcept>
-#include <string>
-#include <utility>
-#include <vector>
-
-#include <pagmo/bfe.hpp>
-#include <pagmo/exceptions.hpp>
->>>>>>> 2356982b
 #include <pagmo/problem.hpp>
 #include <pagmo/rng.hpp>
 #include <pagmo/type_traits.hpp>
@@ -136,40 +127,12 @@
         prob_ctor_impl(pop_size);
     }
 
-<<<<<<< HEAD
-    // Copy constructor.
-    population(const population &);
-=======
 private:
     // Implementation of the ctor from bfe. Distinguish the two cases
     // in which bfe or a udbfe were provided.
-    void constructor_from_bfe_impl(const bfe &b, size_type pop_size, const std::true_type &)
-    {
-        // Create a batch of random decision vectors.
-        const auto dvs = batch_random_decision_vector(m_prob, pop_size, m_e);
-
-        // Evaluate them in batch mode.
-        const auto fvs = b(m_prob, dvs);
-
-        // Sanity checks.
-        assert(pop_size == 0u || dvs.size() % pop_size == 0u);
-        assert(pop_size == 0u || fvs.size() % pop_size == 0u);
-
-        // Add the dvs/fvs to the population.
-        const auto nx = m_prob.get_nx();
-        const auto nf = m_prob.get_nf();
-        assert(dvs.size() % nx == 0u);
-        assert(fvs.size() % nf == 0u);
-        for (size_type i = 0; i < pop_size; ++i) {
-            push_back(vector_double(dvs.data() + i * nx, dvs.data() + (i + 1u) * nx),
-                      vector_double(fvs.data() + i * nf, fvs.data() + (i + 1u) * nf));
-        }
-    }
+    void constructor_from_bfe_impl(const bfe &, size_type, const std::true_type &);
     template <typename U>
-    void constructor_from_bfe_impl(U &&b, size_type pop_size, const std::false_type &)
-    {
-        constructor_from_bfe_impl(bfe(std::forward<U>(b)), pop_size, std::true_type{});
-    }
+    void constructor_from_bfe_impl(U &&, size_type, const std::false_type &);
 
 public:
     /// Constructor from a problem and a batch fitness evaluator.
@@ -207,9 +170,8 @@
         constructor_from_bfe_impl(std::forward<U>(b), pop_size, std::is_same<uncvref_t<U>, bfe>{});
     }
 
-    /// Defaulted copy constructor.
-    population(const population &) = default;
->>>>>>> 2356982b
+    // Copy constructor.
+    population(const population &);
 
     // Move constructor.
     population(population &&) noexcept;
