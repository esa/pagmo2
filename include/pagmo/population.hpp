/* Copyright 2017 PaGMO development team

This file is part of the PaGMO library.

The PaGMO library is free software; you can redistribute it and/or modify
it under the terms of either:

  * the GNU Lesser General Public License as published by the Free
    Software Foundation; either version 3 of the License, or (at your
    option) any later version.

or

  * the GNU General Public License as published by the Free Software
    Foundation; either version 3 of the License, or (at your option) any
    later version.

or both in parallel, as here.

The PaGMO library is distributed in the hope that it will be useful, but
WITHOUT ANY WARRANTY; without even the implied warranty of MERCHANTABILITY
or FITNESS FOR A PARTICULAR PURPOSE.  See the GNU General Public License
for more details.

You should have received copies of the GNU General Public License and the
GNU Lesser General Public License along with the PaGMO library.  If not,
see https://www.gnu.org/licenses/. */

#ifndef PAGMO_POPULATION_HPP
#define PAGMO_POPULATION_HPP

#include <algorithm>
#include <cassert>
#include <cmath>
#include <iostream>
#include <iterator>
#include <limits>
#include <numeric>
#include <random>
#include <stdexcept>
#include <vector>

#include "problem.hpp"
#include "rng.hpp"
#include "serialization.hpp"
#include "type_traits.hpp"
#include "types.hpp"
#include "utils/constrained.hpp"
#include "utils/generic.hpp"

namespace pagmo
{
/// Population class.
/**
 * \image html population.jpg
 *
 * This class represents a population of individuals, i.e., potential
 * candidate solutions to a given problem. In PaGMO an
 * individual is determined
 * - by a unique ID used to track him across generations and migrations
 * - by a chromosome (a decision vector)
 * - by the fitness of the chromosome as evaluated by a pagmo::problem.
 * and thus including objectives, equality constraints and inequality
 * constraints if present.
 *
 * A special mechanism is implemented to track the best individual that has ever
 * been part of the population. Such an individual is called *champion* and its
 * decision vector and fitness vector are automatically kept updated. The *champion* is
 * not necessarily an individual currently in the population. The *champion* is
 * only defined and accessible via the population interface if the pagmo::problem
 * currently contained in the pagmo::population is single objective (i.e. the population::get_problem().get_nobj())
 * returns exactly 1.
 *
 *
 */
class population
{
    // Enable the generic ctor only if T is not a population (after removing
    // const/reference qualifiers).
    template <typename T>
    using generic_ctor_enabler = enable_if_t<!std::is_same<population, uncvref_t<T>>::value, int>;

public:
    /// A shortcut to <tt>std::vector<vector_double>::size_type</tt>.
    typedef std::vector<vector_double>::size_type size_type;
    /// Default constructor
    /**
     * Constructs an empty population with a pagmo::null_problem.
     * The random seed is initialised to zero.
     */
    population() : m_prob(null_problem{}), m_ID(), m_x(), m_f(), m_champion_x(), m_champion_f(), m_e(0u), m_seed(0u)
    {
    }

    /// Constructor from a problem of type \p T
    /**
     * Constructs a population with \p pop_size individuals associated
     * to the problem \p x and setting the population random seed
     * to \p seed. In order for the construction to be succesfull, \p x
     * must be such that a pagmo::problem can be constructed from it.
     *
     * @param x the user problem the population refers to
     * @param pop_size population size (i.e. number of individuals therein)
     * @param seed seed of the random number generator used, for example, to
     * create new random individuals within the bounds
     *
     * @throws unspecified any exception thrown by decision_vector() or by push_back()
     */
    template <typename T, generic_ctor_enabler<T> = 0>
    explicit population(T &&x, size_type pop_size = 0u, unsigned int seed = pagmo::random_device::next())
        : m_prob(std::forward<T>(x)), m_ID(), m_x(), m_f(), m_champion_x(), m_champion_f(), m_e(seed), m_seed(seed)
    {
        for (size_type i = 0u; i < pop_size; ++i) {
            push_back(random_decision_vector());
        }
    }

    /// Defaulted copy constructor.
    population(const population &) = default;

    /// Defaulted move constructor.
    population(population &&) = default;

    /// Copy assignment operator.
    /**
     * Copy assignment is implemented via copy+move.
     *
     * @param other assignment argument.
     *
     * @return a reference to \p this.
     *
     * @throws unspecified any exception thrown by the copy constructor.
     */
    population &operator=(const population &other)
    {
        if (this != &other) {
            *this = population(other);
        }
        return *this;
    }

    /// Defaulted move assignment operator.
    population &operator=(population &&) = default;

    /// Destructor.
    /**
     * The destructor will run sanity checks in debug mode.
     */
    ~population()
    {
        assert(m_ID.size() == m_x.size());
        assert(m_ID.size() == m_f.size());
    }

    /// Adds one decision vector (chromosome) to the population
    /**
     * Appends a new chromosome \p x to the population, evaluating
     * its fitness and creating a new unique identifier for the newly
     * born individual.
     *
     * In case of exceptions, the population will not be altered.
     *
     * @param x decision vector to be added to the population.
     *
     * @throws unspecified any exception thrown by memory errors in standard containers or by problem::fitness().
     * Wrong dimensions for the input decision vector or the output fitness will trigger an exception.
     */
    void push_back(const vector_double &x)
    {
        // Prepare quantities to be appended to the internal vectors.
        const auto new_id = std::uniform_int_distribution<unsigned long long>()(m_e);
        auto x_copy(x);
        // This line will throw if dv dimensions are wrong, or fitness dimensions are worng
        auto f = m_prob.fitness(x);
        // Reserve space in the vectors.
        // NOTE: in face of overflow here, reserve(0) will be called, which is fine.
        // The first push_back below will then fail, with no modifications to the class taking place.
        m_ID.reserve(m_ID.size() + 1u);
        m_x.reserve(m_x.size() + 1u);
        m_f.reserve(m_f.size() + 1u);
<<<<<<< HEAD
        // The rest is noexcept.
=======
        // update champion either throws before modfying anything, or completes successfully. The rest is noexcept.
>>>>>>> 2af99122
        update_champion(x, f);
        m_ID.push_back(new_id);
        m_x.push_back(std::move(x_copy));
        m_f.push_back(std::move(f));
    }

    /// Creates a random decision vector
    /**
     * Creates a random decision vector within the problem's bounds.
     * It calls internally pagmo::random_decision_vector().
     *
     * @returns a random decision vector
     *
     * @throws unspecified all exceptions thrown by pagmo::decision_vector()
     */
    vector_double random_decision_vector() const
    {
        return pagmo::random_decision_vector(m_prob.get_bounds(), m_e);
    }

    /// Index of best individual (accounting for a vector tolerance)
    /**
     * If the problem is single-objective and unconstrained, the best
     * is simply the individual with the smallest fitness. If the problem
     * is, instead, single objective, but with constraints, the best
     * will be defined using the criteria specified in pagmo::sort_population_con().
     * If the problem is multi-objective one single best is not well defined. In
     * this case the user can still obtain a strict ordering of the population
     * individuals by calling the pagmo::sort_population_mo() function.
     *
     * @param tol vector of tolerances to be applied to each constraints
     *
     * @returns the index of the best individual
     *
     * @throws std::invalid_argument if the problem is multiobjective and thus
     * a best individual is not well defined
     */
    vector_double::size_type best_idx(const vector_double &tol) const
    {
        if (!size()) {
            pagmo_throw(std::invalid_argument, "Cannot determine the best individual of an empty population");
        }
        if (m_prob.get_nobj() > 1u) {
            pagmo_throw(std::invalid_argument,
                        "The best individual can only be extracted in single objective problems");
        }
        if (m_prob.get_nc() > 0u) { // TODO: should we also code a min_element_population_con?
            return sort_population_con(m_f, m_prob.get_nec(), tol)[0];
        }
        // Sort for single objective, unconstrained optimization
        std::vector<vector_double::size_type> indexes(size());
        std::iota(indexes.begin(), indexes.end(), vector_double::size_type(0u));
        return *std::min_element(
            indexes.begin(), indexes.end(),
            [this](vector_double::size_type idx1, vector_double::size_type idx2) { return m_f[idx1] < m_f[idx2]; });
    }

    /// Index of best individual (accounting for a scalar tolerance)
    /**
     * @param tol scalar tolerance to be considered for each constraint
     *
     * @return index of the best individual
     */
    vector_double::size_type best_idx(double tol = 0.) const
    {
        vector_double tol_vector(m_prob.get_nf() - 1u, tol);
        return best_idx(tol_vector);
    }

    /// Index of worst individual (accounting for a vector tolerance)
    /**
     * If the problem is single-objective and unconstrained, the worst
     * is simply the individual with the largest fitness. If the problem
     * is, instead, single objective, but with constraints, the best individual
     * will be defined using the criteria specified in pagmo::sort_population_con().
     * If the problem is multi-objective one single worst is not defined. In
     * this case the user can still obtain a strict ordering of the population
     * individuals by calling the pagmo::sort_population_mo() function.
     *
     * @param tol vector of tolerances to be applied to each constraints
     *
     * @returns the index of the best individual
     *
     * @throws std::invalid_argument if the problem is multiobjective and thus
     * a best individual is not well defined
     */
    vector_double::size_type worst_idx(const vector_double &tol) const
    {
        if (!size()) {
            pagmo_throw(std::invalid_argument, "Cannot determine the worst element of an empty population");
        }
        if (m_prob.get_nobj() > 1u) {
            pagmo_throw(std::invalid_argument,
                        "The worst element of a population can only be extracted in single objective problems");
        }
        if (m_prob.get_nc() > 0u) { // TODO: should we also code a min_element_population_con?
            return sort_population_con(m_f, m_prob.get_nec(), tol).back();
        }
        // Sort for single objective, unconstrained optimization
        std::vector<vector_double::size_type> indexes(size());
        std::iota(indexes.begin(), indexes.end(), vector_double::size_type(0u));
        return *std::max_element(
            indexes.begin(), indexes.end(),
            [this](vector_double::size_type idx1, vector_double::size_type idx2) { return m_f[idx1] < m_f[idx2]; });
    }

    /// Index of worst individual (accounting for a scalar tolerance)
    /**
     * @param tol scalar tolerance to be considered for each constraint
     *
     * @return index of the best individual
     */
    vector_double::size_type worst_idx(double tol = 0.) const
    {
        vector_double tol_vector(m_prob.get_nf() - 1u, tol);
        return worst_idx(tol_vector);
    }

    /// Champion decision vector
    /**
     * @return the champion decision vector
     *
     * @throw std::invalid_argument if the current problem is not single objective
     */
    vector_double champion_x() const
    {
        if (m_prob.get_nobj() > 1u) {
            pagmo_throw(std::invalid_argument,
                        "The Champion of a population can only be extracted in single objective problems");
        }
        return m_champion_x;
    }

    /// Champion fitness
    /**
     * @return the champion fitness
     *
     * @throw std::invalid_argument if the current problem is not single objective
     */
    vector_double champion_f() const
    {
        if (m_prob.get_nobj() > 1u) {
            pagmo_throw(std::invalid_argument,
                        "The Champion of a population can only be extracted in single objective problems");
        }
        return m_champion_f;
    }

    /// Number of individuals in the population
    /**
     * @return the Number of individuals in the population
     */
    size_type size() const
    {
        assert(m_f.size() == m_ID.size());
        assert(m_x.size() == m_ID.size());
        return m_ID.size();
    }

    /// Sets the \f$i\f$-th individual decision vector, and fitness
    /**
     * Sets simultaneously the \f$i\f$-th individual decision vector
     * and fitness thus avoiding to trigger a fitness function evaluation.
     *
     * **NOTE**: The user must make sure that the input fitness \p f makes sense
     * as pagmo will only check its dimension.
     *
     * @param i individual's index in the population
     * @param x a decision vector (chromosome)
     * @param f a fitness vector
     *
     * @throws std::invalid_argument if \p i is invalid (i.e. larger or equal to the population size)
     * @throws std::invalid_argument if \p x has not the correct dimension
     * @throws std::invalid_argument if \p f has not the correct dimension
     */
    void set_xf(size_type i, const vector_double &x, const vector_double &f)
    {
        if (i >= size()) {
            pagmo_throw(std::invalid_argument,
                        "Trying to access individual at position: " + std::to_string(i)
                            + ", while population has size: " + std::to_string(size()));
        }
        if (f.size() != m_prob.get_nf()) {
            pagmo_throw(std::invalid_argument,
                        "Trying to set a fitness of dimension: " + std::to_string(f.size())
                            + ", while problem get_nf returns: " + std::to_string(m_prob.get_nf()));
        }
        if (x.size() != m_prob.get_nx()) {
            pagmo_throw(std::invalid_argument,
                        "Trying to set a decision vector of dimension: " + std::to_string(x.size())
                            + ", while problem get_nx returns: " + std::to_string(m_prob.get_nx()));
        }
        assert(m_x[i].size() == x.size());
        assert(m_f[i].size() == f.size());

        update_champion(x, f);
        // Use std::copy in order to make sure we are not allocating and
        // potentially throw.
        std::copy(x.begin(), x.end(), m_x[i].begin());
        std::copy(f.begin(), f.end(), m_f[i].begin());
    }

    /// Sets the \f$i\f$-th individual's chromosome
    /**
     * Sets the chromosome of the \f$i\f$-th individual to the
     * value \p x and changes its fitness accordingly. The
     * individual's ID remains the same.
     *
     * **NOTE** a call to this method triggers one fitness function evaluation
     *
     * @param i individual's index in the population
     * @param x decision vector
     *
     * @throws unspecified any exception thrown by set_xf
     */
    void set_x(size_type i, const vector_double &x)
    {
        set_xf(i, x, m_prob.fitness(x));
    }

    /// Setter for the problem seed
    void set_problem_seed(unsigned int seed)
    {
        m_prob.set_seed(seed);
    }

    /// Getter for the pagmo::problem
    const problem &get_problem() const
    {
        return m_prob;
    }

    /// Getter for the fitness vectors
    const std::vector<vector_double> &get_f() const
    {
        return m_f;
    }

    /// Getter for the decision vectors
    const std::vector<vector_double> &get_x() const
    {
        return m_x;
    }

    /// Getter for the individual IDs
    const std::vector<unsigned long long> &get_ID() const
    {
        return m_ID;
    }

    /// Getter for the seed of the population random engine
    unsigned int get_seed() const
    {
        return m_seed;
    }

    /// Streaming operator for the class pagmo::population
    friend std::ostream &operator<<(std::ostream &os, const population &p)
    {
        stream(os, p.m_prob, '\n');
        stream(os, "Population size: ", p.size(), "\n\n");
        stream(os, "List of individuals: ", '\n');
        for (size_type i = 0u; i < p.size(); ++i) {
            stream(os, "#", i, ":\n");
            stream(os, "\tID:\t\t\t", p.m_ID[i], '\n');
            stream(os, "\tDecision vector:\t", p.m_x[i], '\n');
            stream(os, "\tFitness vector:\t\t", p.m_f[i], '\n');
        }
        stream(os, "\nChampion decision vector: ", p.champion_x(), '\n');
        stream(os, "Champion fitness: ", p.champion_f(), '\n');
        return os;
    }
    /// Serialization.
    template <typename Archive>
    void serialize(Archive &ar)
    {
        ar(m_prob, m_ID, m_x, m_f, m_champion_x, m_champion_f, m_e, m_seed);
    }

private:
    // Short routine to update the champion. Does nothing if the problem is MO
    void update_champion(vector_double x, vector_double f)
    {
        assert(f.size() > 0u);
        // If the problem has multiple objectives do nothing
        if (m_prob.get_nobj() == 1u) {
            // If the champion does not exist create it, otherwise update it if worse than the new solution
            if (m_champion_x.size() == 0u) {
                m_champion_x = std::move(x);
                m_champion_f = std::move(f);
            } else if (f[0] < m_champion_f[0]) {
                m_champion_x = std::move(x);
                m_champion_f = std::move(f);
            }
        }
    }
    // Problem.
    problem m_prob;
    // ID of the various decision vectors
    std::vector<unsigned long long> m_ID;
    // Decision vectors.
    std::vector<vector_double> m_x;
    // Fitness vectors.
    std::vector<vector_double> m_f;
    // The Champion chromosome
    vector_double m_champion_x;
    // The Champion fitness
    vector_double m_champion_f;
    // Random engine.
    mutable detail::random_engine_type m_e;
    // Seed.
    unsigned int m_seed;
};

} // namespace pagmo

#endif<|MERGE_RESOLUTION|>--- conflicted
+++ resolved
@@ -178,11 +178,8 @@
         m_ID.reserve(m_ID.size() + 1u);
         m_x.reserve(m_x.size() + 1u);
         m_f.reserve(m_f.size() + 1u);
-<<<<<<< HEAD
-        // The rest is noexcept.
-=======
+
         // update champion either throws before modfying anything, or completes successfully. The rest is noexcept.
->>>>>>> 2af99122
         update_champion(x, f);
         m_ID.push_back(new_id);
         m_x.push_back(std::move(x_copy));
