--- conflicted
+++ resolved
@@ -54,20 +54,12 @@
  * Its formulation can be written as:
  *
  * \f[
-<<<<<<< HEAD
- * \begin{array}{rl}
- * \mbox{find:}      & -5 \le \mathbf{x}_i \le 5, \forall i=1..n\\
- * \mbox{to minimize: } & \sum_{i=1}^{n-1}\left[100\left(x_i^2-x_{i+1}\right)^2 + \left(x_i-1\right)^2\right]\\
- * \mbox{subject to:} & 3x_{k+1}^3+2x_{k+2}-5+\sin(x_{k+1}-x_{k+2})\sin(x_{k+1}+x_{k+2})
- * +4x_{k+1}-x_k\exp(x_k-x_{k+1})-3 = 0, \forall k=1..n-2 \\
-=======
  *   \begin{array}{rl}
  *   \mbox{find:} & -5 \le x_i \le 5, \forall i=1..n \\
  *   \mbox{to minimize: } & \sum_{i=1}^{n-1}\left[100\left(x_i^2-x_{i+1}\right)^2 + \left(x_i-1\right)^2\right] \\
  *   \mbox{subject to:} &
  * 3x_{k+1}^3+2x_{k+2}-5+\sin(x_{k+1}-x_{k+2})\sin(x_{k+1}+x_{k+2}) + \\
  * & +4x_{k+1}-x_k\exp(x_k-x_{k+1})-3 = 0, \forall k=1..n-2
->>>>>>> 756e8935
  * \end{array}
  * \f]
  *
@@ -130,12 +122,6 @@
     }
     /// Equality constraint dimension
     /**
-<<<<<<< HEAD
-=======
-     *
-     * It returns the number of equality constraints.
-     *
->>>>>>> 756e8935
      * @return the number of equality constraints.
      */
     vector_double::size_type get_nec() const
