#!/usr/bin/env bash

# Echo each command
set -x

# Exit on error.
set -e

if [[ "${PAGMO_BUILD}" != manylinux* ]]; then
    export deps_dir=$HOME/local
    export PATH="$HOME/miniconda/bin:$PATH"
    export PATH="$deps_dir/bin:$PATH"
fi

if [[ "${PAGMO_BUILD}" == "ReleaseGCC48" ]]; then
    CXX=g++-4.8 CC=gcc-4.8 cmake -DCMAKE_PREFIX_PATH=$deps_dir -DCMAKE_BUILD_TYPE=Release -DPAGMO_BUILD_TESTS=yes -DPAGMO_WITH_EIGEN3=yes -DPAGMO_WITH_NLOPT=yes -DPAGMO_WITH_IPOPT=yes ../;
    make -j2 VERBOSE=1;
    ctest;
elif [[ "${PAGMO_BUILD}" == "DebugGCC48" ]]; then
<<<<<<< HEAD
    CXX=g++-4.8 CC=gcc-4.8 cmake -DCMAKE_PREFIX_PATH=$deps_dir -DCMAKE_BUILD_TYPE=Debug -DPAGMO_BUILD_TESTS=yes -DPAGMO_WITH_EIGEN3=yes -DPAGMO_WITH_NLOPT=yes -DPAGMO_WITH_IPOPT=yes -DCMAKE_CXX_FLAGS="-fsanitize=address" ../;
    make -j2 VERBOSE=1;
    # NOTE: the fork island will produce false positives with the address sanitizer in the child process.
    # Don't run its tests.
    ctest -E fork_island;
elif [[ "${PAGMO_BUILD}" == "CoverageGCC6" ]]; then
    CXX=g++-6 CC=gcc-6 cmake -DCMAKE_CXX_STANDARD=14 -DCMAKE_PREFIX_PATH=$deps_dir -DCMAKE_BUILD_TYPE=Debug -DPAGMO_BUILD_TESTS=yes -DPAGMO_WITH_EIGEN3=yes -DPAGMO_WITH_NLOPT=yes -DPAGMO_WITH_IPOPT=yes -DCMAKE_CXX_FLAGS="--coverage" ../;
    make -j2 VERBOSE=1;
    ctest;
    bash <(curl -s https://codecov.io/bash) -x gcov-6 > /dev/null
elif [[ "${PAGMO_BUILD}" == "DebugGCC7" ]]; then
    CXX=g++-7 CC=gcc-7 cmake -DCMAKE_CXX_STANDARD=17 -DCMAKE_PREFIX_PATH=$deps_dir -DCMAKE_BUILD_TYPE=Debug -DPAGMO_BUILD_TESTS=yes -DPAGMO_WITH_EIGEN3=yes -DPAGMO_WITH_NLOPT=yes -DPAGMO_WITH_IPOPT=yes ../;
    make -j2 VERBOSE=1;
    ctest;
elif [[ "${PAGMO_BUILD}" == "DebugClang50" ]]; then
    CXX=clang++-5.0 CC=clang-5.0 cmake -DCMAKE_PREFIX_PATH=$deps_dir -DCMAKE_BUILD_TYPE=Debug -DPAGMO_BUILD_TESTS=yes -DPAGMO_WITH_EIGEN3=yes -DPAGMO_WITH_NLOPT=yes -DPAGMO_WITH_IPOPT=yes ../;
    make -j2 VERBOSE=1;
    ctest;
elif [[ "${PAGMO_BUILD}" == "ReleaseClang50" ]]; then
    CXX=clang++-5.0 CC=clang-5.0 cmake -DCMAKE_PREFIX_PATH=$deps_dir -DCMAKE_BUILD_TYPE=Release -DPAGMO_BUILD_TESTS=yes -DPAGMO_WITH_EIGEN3=yes -DPAGMO_WITH_NLOPT=yes -DPAGMO_WITH_IPOPT=yes ../;
=======
    CXX=g++-4.8 CC=gcc-4.8 cmake -DCMAKE_PREFIX_PATH=$deps_dir -DCMAKE_BUILD_TYPE=Debug -DPAGMO_BUILD_TESTS=yes -DPAGMO_WITH_EIGEN3=yes -DPAGMO_WITH_NLOPT=yes -DPAGMO_WITH_IPOPT=yes -DCMAKE_CXX_FLAGS="-fuse-ld=gold" ../;
>>>>>>> e1111b01
    make -j2 VERBOSE=1;
    ctest;
elif [[ "${PAGMO_BUILD}" == "OSXDebug" ]]; then
    CXX=clang++ CC=clang cmake -DCMAKE_PREFIX_PATH=$deps_dir -DCMAKE_BUILD_TYPE=Debug -DPAGMO_BUILD_TESTS=yes -DPAGMO_BUILD_TUTORIALS=yes -DPAGMO_WITH_EIGEN3=yes -DPAGMO_WITH_NLOPT=yes -DPAGMO_WITH_IPOPT=yes -DCMAKE_CXX_FLAGS_DEBUG="-g0 -Os" ../;
    make -j2 VERBOSE=1;
    ctest;
elif [[ "${PAGMO_BUILD}" == "OSXRelease" ]]; then
    CXX=clang++ CC=clang cmake -DCMAKE_PREFIX_PATH=$deps_dir -DCMAKE_BUILD_TYPE=Release -DPAGMO_BUILD_TESTS=yes -DPAGMO_BUILD_TUTORIALS=yes -DPAGMO_WITH_EIGEN3=yes -DPAGMO_WITH_NLOPT=yes -DPAGMO_WITH_IPOPT=yes ../;
    make -j2 VERBOSE=1;
    ctest;
elif [[ "${PAGMO_BUILD}" == Python* ]]; then
    export CXX=g++-4.8
    export CC=gcc-4.8
    # Install pagmo first.
    cd ..;
    mkdir build_pagmo;
    cd build_pagmo;
    cmake -DCMAKE_INSTALL_PREFIX=$deps_dir -DCMAKE_PREFIX_PATH=$deps_dir -DCMAKE_BUILD_TYPE=Debug -DPAGMO_WITH_EIGEN3=yes -DPAGMO_WITH_NLOPT=yes -DPAGMO_WITH_IPOPT=yes ../;
    make install VERBOSE=1;
    cd ../build;
    # Now pygmo.
    cmake -DCMAKE_INSTALL_PREFIX=$deps_dir -DCMAKE_PREFIX_PATH=$deps_dir -DCMAKE_BUILD_TYPE=Debug -DPAGMO_BUILD_PYGMO=yes -DPAGMO_BUILD_PAGMO=no ../;
    make install VERBOSE=1;
    ipcluster start --daemonize=True;
    # Give some time for the cluster to start up.
    sleep 20;
    # Move out of the build dir.
    cd ../tools
    python -c "import pygmo; pygmo.test.run_test_suite(1)";

    # Additional serialization tests.
    python travis_additional_tests.py;

    # AP examples.
    cd ../ap_examples/uda_basic;
    mkdir build;
    cd build;
    cmake -DCMAKE_INSTALL_PREFIX=$deps_dir -DCMAKE_PREFIX_PATH=$deps_dir -DCMAKE_BUILD_TYPE=Debug ../;
    make install VERBOSE=1;
    cd ../../;
    python test1.py

    cd udp_basic;
    mkdir build;
    cd build;
    cmake -DCMAKE_INSTALL_PREFIX=$deps_dir -DCMAKE_PREFIX_PATH=$deps_dir -DCMAKE_BUILD_TYPE=Debug ../;
    make install VERBOSE=1;
    cd ../../;
    python test2.py
    if [[ "${PAGMO_BUILD}" == "Python27" ]]; then
        # Stop here if this is the Python27 build. Docs are produced and uploaded only in the Python36 build.
        exit 0;
    fi

    # Documentation.
    cd ../build
    # At the moment conda has these packages only for Python 3.4. Install via pip instead.
    pip install 'sphinx<1.7' 'breathe<4.12' requests[security] sphinx-bootstrap-theme;
    # Run doxygen and check the output.
    cd ../doc/doxygen;
    export DOXYGEN_OUTPUT=`doxygen 2>&1 >/dev/null`;
    if [[ "${DOXYGEN_OUTPUT}" != "" ]]; then
        echo "Doxygen encountered some problem:";
        echo "${DOXYGEN_OUTPUT}";
        exit 1;
    fi
    echo "Doxygen ran successfully";
    # Copy the images into the xml output dir (this is needed by sphinx).
    cp images/* xml/;
    cd ../sphinx/;
    export SPHINX_OUTPUT=`make html linkcheck 2>&1 >/dev/null`;
    if [[ "${SPHINX_OUTPUT}" != "" ]]; then
        echo "Sphinx encountered some problem:";
        echo "${SPHINX_OUTPUT}";
        exit 1;
    fi
    echo "Sphinx ran successfully";
    make doctest;
    if [[ "${TRAVIS_PULL_REQUEST}" != "false" ]]; then
        echo "Testing a pull request, the generated documentation will not be uploaded.";
        exit 0;
    fi
    if [[ "${TRAVIS_BRANCH}" != "master" ]]; then
        echo "Branch is not master, the generated documentation will not be uploaded.";
        exit 0;
    fi
    # Move out the resulting documentation.
    mv _build/html /home/travis/sphinx;
    # Checkout a new copy of the repo, for pushing to gh-pages.
    cd ../../../;
    git config --global push.default simple
    git config --global user.name "Travis CI"
    git config --global user.email "bluescarni@gmail.com"
    set +x
    git clone "https://${GH_TOKEN}@github.com/esa/pagmo2.git" pagmo2_gh_pages -q
    set -x
    cd pagmo2_gh_pages
    git checkout -b gh-pages --track origin/gh-pages;
    git rm -fr *;
    mv /home/travis/sphinx/* .;
    git add *;
    # We assume here that a failure in commit means that there's nothing
    # to commit.
    git commit -m "Update Sphinx documentation, commit ${TRAVIS_COMMIT} [skip ci]." || exit 0
    PUSH_COUNTER=0
    until git push -q
    do
        git pull -q
        PUSH_COUNTER=$((PUSH_COUNTER + 1))
        if [ "$PUSH_COUNTER" -gt 3 ]; then
            echo "Push failed, aborting.";
            exit 1;
        fi
    done
elif [[ "${PAGMO_BUILD}" == OSXPython* ]]; then
    export CXX=clang++
    export CC=clang
    # Install pagmo first.
    cd ..;
    mkdir build_pagmo;
    cd build_pagmo;
    cmake -DCMAKE_INSTALL_PREFIX=$deps_dir -DCMAKE_PREFIX_PATH=$deps_dir -DCMAKE_BUILD_TYPE=Debug -DPAGMO_WITH_EIGEN3=yes -DPAGMO_WITH_NLOPT=yes -DPAGMO_WITH_IPOPT=yes ../;
    make install VERBOSE=1;
    cd ../build;
    # Now pygmo.
    cmake -DCMAKE_INSTALL_PREFIX=$deps_dir -DCMAKE_PREFIX_PATH=$deps_dir -DCMAKE_BUILD_TYPE=Debug -DPAGMO_BUILD_PYGMO=yes -DPAGMO_BUILD_PAGMO=no -DCMAKE_CXX_FLAGS_DEBUG="-g0" ../;
    make install VERBOSE=1;
    ipcluster start --daemonize=True;
    # Give some time for the cluster to start up.
    sleep 20;
    # Move out of the build dir.
    cd ../tools
    python -c "import pygmo; pygmo.test.run_test_suite(1)"

    # Additional serialization tests.
    # python travis_additional_tests.py

    # # AP examples.
    # cd ../ap_examples/uda_basic;
    # mkdir build;
    # cd build;
    # cmake -DCMAKE_INSTALL_PREFIX=$deps_dir -DCMAKE_PREFIX_PATH=$deps_dir -DCMAKE_BUILD_TYPE=Debug ../;
    # make install VERBOSE=1;
    # cd ../../;
    # python test1.py

    # cd udp_basic;
    # mkdir build;
    # cd build;
    # cmake -DCMAKE_INSTALL_PREFIX=$deps_dir -DCMAKE_PREFIX_PATH=$deps_dir -DCMAKE_BUILD_TYPE=Debug ../;
    # make install VERBOSE=1;
    # cd ../../;
    # python test2.py
elif [[ "${PAGMO_BUILD}" == manylinux* ]]; then
    cd ..;
    docker pull ${DOCKER_IMAGE};
    docker run --rm -e TWINE_PASSWORD -e PAGMO_BUILD -e TRAVIS_TAG -v `pwd`:/pagmo2 $DOCKER_IMAGE bash /pagmo2/tools/install_docker.sh
fi

set +e
set +x<|MERGE_RESOLUTION|>--- conflicted
+++ resolved
@@ -17,30 +17,7 @@
     make -j2 VERBOSE=1;
     ctest;
 elif [[ "${PAGMO_BUILD}" == "DebugGCC48" ]]; then
-<<<<<<< HEAD
-    CXX=g++-4.8 CC=gcc-4.8 cmake -DCMAKE_PREFIX_PATH=$deps_dir -DCMAKE_BUILD_TYPE=Debug -DPAGMO_BUILD_TESTS=yes -DPAGMO_WITH_EIGEN3=yes -DPAGMO_WITH_NLOPT=yes -DPAGMO_WITH_IPOPT=yes -DCMAKE_CXX_FLAGS="-fsanitize=address" ../;
-    make -j2 VERBOSE=1;
-    # NOTE: the fork island will produce false positives with the address sanitizer in the child process.
-    # Don't run its tests.
-    ctest -E fork_island;
-elif [[ "${PAGMO_BUILD}" == "CoverageGCC6" ]]; then
-    CXX=g++-6 CC=gcc-6 cmake -DCMAKE_CXX_STANDARD=14 -DCMAKE_PREFIX_PATH=$deps_dir -DCMAKE_BUILD_TYPE=Debug -DPAGMO_BUILD_TESTS=yes -DPAGMO_WITH_EIGEN3=yes -DPAGMO_WITH_NLOPT=yes -DPAGMO_WITH_IPOPT=yes -DCMAKE_CXX_FLAGS="--coverage" ../;
-    make -j2 VERBOSE=1;
-    ctest;
-    bash <(curl -s https://codecov.io/bash) -x gcov-6 > /dev/null
-elif [[ "${PAGMO_BUILD}" == "DebugGCC7" ]]; then
-    CXX=g++-7 CC=gcc-7 cmake -DCMAKE_CXX_STANDARD=17 -DCMAKE_PREFIX_PATH=$deps_dir -DCMAKE_BUILD_TYPE=Debug -DPAGMO_BUILD_TESTS=yes -DPAGMO_WITH_EIGEN3=yes -DPAGMO_WITH_NLOPT=yes -DPAGMO_WITH_IPOPT=yes ../;
-    make -j2 VERBOSE=1;
-    ctest;
-elif [[ "${PAGMO_BUILD}" == "DebugClang50" ]]; then
-    CXX=clang++-5.0 CC=clang-5.0 cmake -DCMAKE_PREFIX_PATH=$deps_dir -DCMAKE_BUILD_TYPE=Debug -DPAGMO_BUILD_TESTS=yes -DPAGMO_WITH_EIGEN3=yes -DPAGMO_WITH_NLOPT=yes -DPAGMO_WITH_IPOPT=yes ../;
-    make -j2 VERBOSE=1;
-    ctest;
-elif [[ "${PAGMO_BUILD}" == "ReleaseClang50" ]]; then
-    CXX=clang++-5.0 CC=clang-5.0 cmake -DCMAKE_PREFIX_PATH=$deps_dir -DCMAKE_BUILD_TYPE=Release -DPAGMO_BUILD_TESTS=yes -DPAGMO_WITH_EIGEN3=yes -DPAGMO_WITH_NLOPT=yes -DPAGMO_WITH_IPOPT=yes ../;
-=======
     CXX=g++-4.8 CC=gcc-4.8 cmake -DCMAKE_PREFIX_PATH=$deps_dir -DCMAKE_BUILD_TYPE=Debug -DPAGMO_BUILD_TESTS=yes -DPAGMO_WITH_EIGEN3=yes -DPAGMO_WITH_NLOPT=yes -DPAGMO_WITH_IPOPT=yes -DCMAKE_CXX_FLAGS="-fuse-ld=gold" ../;
->>>>>>> e1111b01
     make -j2 VERBOSE=1;
     ctest;
 elif [[ "${PAGMO_BUILD}" == "OSXDebug" ]]; then
