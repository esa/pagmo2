/* Copyright 2017-2020 PaGMO development team

This file is part of the PaGMO library.

The PaGMO library is free software; you can redistribute it and/or modify
it under the terms of either:

  * the GNU Lesser General Public License as published by the Free
    Software Foundation; either version 3 of the License, or (at your
    option) any later version.

or

  * the GNU General Public License as published by the Free Software
    Foundation; either version 3 of the License, or (at your option) any
    later version.

or both in parallel, as here.

The PaGMO library is distributed in the hope that it will be useful, but
WITHOUT ANY WARRANTY; without even the implied warranty of MERCHANTABILITY
or FITNESS FOR A PARTICULAR PURPOSE.  See the GNU General Public License
for more details.

You should have received copies of the GNU General Public License and the
GNU Lesser General Public License along with the PaGMO library.  If not,
see https://www.gnu.org/licenses/. */

#include <cassert>
#include <cstdlib>
#include <future>
#include <mutex>
#include <utility>

#include <tbb/concurrent_queue.h>

#include <pagmo/detail/task_queue.hpp>

namespace pagmo::detail
{

task_queue::task_queue()
    : m_stop(false), m_thread([this]() {
          try {
              while (true) {
                  std::unique_lock lock(this->m_mutex);

                  // NOTE: stop waiting if either we are stopping the queue
                  // or there are tasks to be consumed.
                  // NOTE: wait() is noexcept.
                  this->m_cond.wait(lock, [this]() { return this->m_stop || !this->m_tasks.empty(); });

                  if (this->m_stop && this->m_tasks.empty()) {
                      // If the stop flag was set, and we do not have more tasks,
                      // just exit.
                      break;
                  }

                  auto task(std::move(this->m_tasks.front()));
                  this->m_tasks.pop();
                  lock.unlock();
                  task();
              }
              // LCOV_EXCL_START
          } catch (...) {
              // The errors we could get here are:
              // - threading primitives,
              // - queue popping (I guess unlikely, as the destructor of
              //   std::packaged_task is noexcept).
              // In any case, not much that can be done to recover from this, better to abort.
              // NOTE: logging candidate.
              std::abort();
              // LCOV_EXCL_STOP
          }
      })
{
}

<<<<<<< HEAD
task_queue_thread::task_queue_thread()
    : m_park_req(false), m_stop_req(false), m_queue(nullptr), m_thread(std::thread([this]() {
          try {
              while (true) {
                  {
                      // Wait for the thread to be awakened from parking
                      std::unique_lock<std::mutex> lock(m_mutex);
                      m_unpark.wait(lock, [&]() { return state() != PARKED; });
                      // Possible states here: STOPPED, WAITING_FOR_WORK, STOPPING (unlikely), PARKING (unlikely)
                      if (state() == STOPPED) return;
                  }
                  // Possible states here: WAITING_FOR_WORK, STOPPING (unlikely), PARKING (unlikely)
                  while (true) {
                      std::unique_lock<std::mutex> lock(m_mutex);
                      m_main.wait(lock, [&]() { return state() != WAITING_FOR_WORK || !m_queue->m_tasks.empty(); });
                      // Possible states here: WAITING_FOR_WORK, STOPPING, PARKING
                      if (not m_queue->m_tasks.empty()) {
                          // NOTE: move constructor of std::function could throw, unfortunately.
                          std::function<void()> task(std::move(m_queue->m_tasks.front()));
                          m_queue->m_tasks.pop();
                          lock.unlock();

                          task();
                      } else if (state() != WAITING_FOR_WORK) {
                          break;
                      }
                  }
                  // Possible states here: STOPPING, PARKING
                  if (state() == STOPPING) {
                      // Disassociate from the queue and exit
                      m_queue = nullptr;
                      // Possible states here: STOPPED
                      return;
                  } else {
                      std::unique_lock<std::mutex> lock(m_mutex);
                      // Disassociate from the queue and reset the flag
                      m_queue = nullptr;
                      m_park_req = false;
                  }
                  // Signal we've completed all work and are now fully parked
                  m_parked.notify_all();
                  // Possible states here: PARKED
              }
              // LCOV_EXCL_START
          } catch (...) {
              // The errors we could get here are:
              // - threading primitives,
              // - move-construction of std::function,
              // - queue popping (I guess unlikely, as the destructor of std::function
              //   is noexcept).
              // In any case, not much that can be done to recover from this, better to abort.
              // NOTE: logging candidate.
              std::abort();
              // LCOV_EXCL_STOP
          }
      }))
{
=======
std::future<void> task_queue::enqueue_impl(task_type &&task)
{
    auto res = task.get_future();
    {
        std::unique_lock lock(m_mutex);
        m_tasks.push(std::move(task));
    }
    // NOTE: notify_one is noexcept.
    m_cond.notify_one();
    return res;
>>>>>>> 61b7b393
}

static tbb::concurrent_queue<std::unique_ptr<task_queue_thread>> task_queue_thread_park{};

std::unique_ptr<task_queue_thread> task_queue_thread::get(task_queue *new_owner)
{
    std::unique_ptr<task_queue_thread> thread;
    if (not task_queue_thread_park.try_pop(thread)) {
        thread = std::make_unique<task_queue_thread>();
    }
    thread->unpark(new_owner);
    return thread;
}

task_queue_thread::~task_queue_thread()
{
    // NOTE: logging candidate (catch any exception,
    // log it and abort as there is not much we can do).
    try {
        {
            std::unique_lock lock(m_mutex);
            assert(!m_stop);
            m_stop = true;
        }
        // Notify the thread that queue has been stopped, wait for it
        // to consume the remaining tasks and exit.
        m_cond.notify_one();
        m_thread.join();
        // LCOV_EXCL_START
    } catch (...) {
        std::abort();
        // LCOV_EXCL_STOP
    }
}

<<<<<<< HEAD
// NOTE: we call this only from dtor, it is here in order to be able to test it.
// So the exception handling in dtor will suffice, keep it in mind if things change.
void task_queue_thread::stop(bool block)
{
    {
        std::unique_lock<std::mutex> lock(m_mutex);
        m_stop_req = true;
    }
    // Notify the thread of the stop request (wherever it might be waiting)
    m_main.notify_all();
    m_unpark.notify_all();

    // Wait for it to consume the remaining tasks and exit.
    if (block && m_thread.joinable()) {
        m_thread.join();
    }
}

void task_queue_thread::park(bool block)
{
    {
        std::unique_lock<std::mutex> lock(m_mutex);
        // If needed, wait for the thread to be unparked
        if (state() != WAITING_FOR_WORK) {
            pagmo_throw(std::runtime_error, "cannot park thread that isn't waiting for work");
        }
        // Request that the thread park itself
        m_park_req = true;
    }
    // Notify the thread that queue a park has been requested
    m_main.notify_all();

    if (block) {
        std::unique_lock<std::mutex> lock(m_mutex);
        // Wait for the thread to complete all work in this queue. We know this has
        // happened when the thread resets its pointer to this task_queue
        m_parked.wait(lock, [&]() { return state() == PARKED; });
    }
}

void task_queue_thread::unpark(task_queue *queue)
{
    {
        std::unique_lock<std::mutex> lock(m_mutex);
        // If needed, wait for the thread to be parked
        if (state() != PARKED) {
            m_main.notify_all();
            m_parked.wait(lock, [&]() { return state() == PARKED; });
        }
        m_queue = queue;
    }
    // Notify the thread it has a new owner
    m_unpark.notify_all();
}
task_queue_thread::tq_thread_state task_queue_thread::state() const
{
    if (m_stop_req) {
        if (m_queue == nullptr) {
            return STOPPED;
        } else {
            return STOPPING;
        }
    } else {
        if (m_park_req) {
            if (m_queue == nullptr) {
                pagmo_throw(std::runtime_error, "thread without queue found with park_req set, which shouldn't happen");
            } else {
                return PARKING;
            }
        } else {
            if (m_queue == nullptr) {
                return PARKED;
            } else {
                return WAITING_FOR_WORK;
            }
        }
    }
}

task_queue::task_queue() : m_thread(task_queue_thread::get(this)) {}

task_queue::~task_queue()
{
    // NOTE: logging candidate (catch any exception,
    // log it and abort as there is not much we can do).
    try {
        stop();
        // LCOV_EXCL_START
    } catch (...) {
        std::abort();
        // LCOV_EXCL_STOP
    }
}

// NOTE: we call this only from dtor, it is here in order to be able to test it.
// So the exception handling in dtor will suffice, keep it in mind if things change.
void task_queue::stop()
{
    m_thread->park();
    task_queue_thread_park.push(std::move(m_thread));
}

} // namespace detail

} // namespace pagmo
=======
} // namespace pagmo::detail
>>>>>>> 61b7b393
<|MERGE_RESOLUTION|>--- conflicted
+++ resolved
@@ -31,8 +31,6 @@
 #include <future>
 #include <mutex>
 #include <utility>
-
-#include <tbb/concurrent_queue.h>
 
 #include <pagmo/detail/task_queue.hpp>
 
@@ -76,65 +74,6 @@
 {
 }
 
-<<<<<<< HEAD
-task_queue_thread::task_queue_thread()
-    : m_park_req(false), m_stop_req(false), m_queue(nullptr), m_thread(std::thread([this]() {
-          try {
-              while (true) {
-                  {
-                      // Wait for the thread to be awakened from parking
-                      std::unique_lock<std::mutex> lock(m_mutex);
-                      m_unpark.wait(lock, [&]() { return state() != PARKED; });
-                      // Possible states here: STOPPED, WAITING_FOR_WORK, STOPPING (unlikely), PARKING (unlikely)
-                      if (state() == STOPPED) return;
-                  }
-                  // Possible states here: WAITING_FOR_WORK, STOPPING (unlikely), PARKING (unlikely)
-                  while (true) {
-                      std::unique_lock<std::mutex> lock(m_mutex);
-                      m_main.wait(lock, [&]() { return state() != WAITING_FOR_WORK || !m_queue->m_tasks.empty(); });
-                      // Possible states here: WAITING_FOR_WORK, STOPPING, PARKING
-                      if (not m_queue->m_tasks.empty()) {
-                          // NOTE: move constructor of std::function could throw, unfortunately.
-                          std::function<void()> task(std::move(m_queue->m_tasks.front()));
-                          m_queue->m_tasks.pop();
-                          lock.unlock();
-
-                          task();
-                      } else if (state() != WAITING_FOR_WORK) {
-                          break;
-                      }
-                  }
-                  // Possible states here: STOPPING, PARKING
-                  if (state() == STOPPING) {
-                      // Disassociate from the queue and exit
-                      m_queue = nullptr;
-                      // Possible states here: STOPPED
-                      return;
-                  } else {
-                      std::unique_lock<std::mutex> lock(m_mutex);
-                      // Disassociate from the queue and reset the flag
-                      m_queue = nullptr;
-                      m_park_req = false;
-                  }
-                  // Signal we've completed all work and are now fully parked
-                  m_parked.notify_all();
-                  // Possible states here: PARKED
-              }
-              // LCOV_EXCL_START
-          } catch (...) {
-              // The errors we could get here are:
-              // - threading primitives,
-              // - move-construction of std::function,
-              // - queue popping (I guess unlikely, as the destructor of std::function
-              //   is noexcept).
-              // In any case, not much that can be done to recover from this, better to abort.
-              // NOTE: logging candidate.
-              std::abort();
-              // LCOV_EXCL_STOP
-          }
-      }))
-{
-=======
 std::future<void> task_queue::enqueue_impl(task_type &&task)
 {
     auto res = task.get_future();
@@ -145,22 +84,9 @@
     // NOTE: notify_one is noexcept.
     m_cond.notify_one();
     return res;
->>>>>>> 61b7b393
 }
 
-static tbb::concurrent_queue<std::unique_ptr<task_queue_thread>> task_queue_thread_park{};
-
-std::unique_ptr<task_queue_thread> task_queue_thread::get(task_queue *new_owner)
-{
-    std::unique_ptr<task_queue_thread> thread;
-    if (not task_queue_thread_park.try_pop(thread)) {
-        thread = std::make_unique<task_queue_thread>();
-    }
-    thread->unpark(new_owner);
-    return thread;
-}
-
-task_queue_thread::~task_queue_thread()
+task_queue::~task_queue()
 {
     // NOTE: logging candidate (catch any exception,
     // log it and abort as there is not much we can do).
@@ -181,112 +107,4 @@
     }
 }
 
-<<<<<<< HEAD
-// NOTE: we call this only from dtor, it is here in order to be able to test it.
-// So the exception handling in dtor will suffice, keep it in mind if things change.
-void task_queue_thread::stop(bool block)
-{
-    {
-        std::unique_lock<std::mutex> lock(m_mutex);
-        m_stop_req = true;
-    }
-    // Notify the thread of the stop request (wherever it might be waiting)
-    m_main.notify_all();
-    m_unpark.notify_all();
-
-    // Wait for it to consume the remaining tasks and exit.
-    if (block && m_thread.joinable()) {
-        m_thread.join();
-    }
-}
-
-void task_queue_thread::park(bool block)
-{
-    {
-        std::unique_lock<std::mutex> lock(m_mutex);
-        // If needed, wait for the thread to be unparked
-        if (state() != WAITING_FOR_WORK) {
-            pagmo_throw(std::runtime_error, "cannot park thread that isn't waiting for work");
-        }
-        // Request that the thread park itself
-        m_park_req = true;
-    }
-    // Notify the thread that queue a park has been requested
-    m_main.notify_all();
-
-    if (block) {
-        std::unique_lock<std::mutex> lock(m_mutex);
-        // Wait for the thread to complete all work in this queue. We know this has
-        // happened when the thread resets its pointer to this task_queue
-        m_parked.wait(lock, [&]() { return state() == PARKED; });
-    }
-}
-
-void task_queue_thread::unpark(task_queue *queue)
-{
-    {
-        std::unique_lock<std::mutex> lock(m_mutex);
-        // If needed, wait for the thread to be parked
-        if (state() != PARKED) {
-            m_main.notify_all();
-            m_parked.wait(lock, [&]() { return state() == PARKED; });
-        }
-        m_queue = queue;
-    }
-    // Notify the thread it has a new owner
-    m_unpark.notify_all();
-}
-task_queue_thread::tq_thread_state task_queue_thread::state() const
-{
-    if (m_stop_req) {
-        if (m_queue == nullptr) {
-            return STOPPED;
-        } else {
-            return STOPPING;
-        }
-    } else {
-        if (m_park_req) {
-            if (m_queue == nullptr) {
-                pagmo_throw(std::runtime_error, "thread without queue found with park_req set, which shouldn't happen");
-            } else {
-                return PARKING;
-            }
-        } else {
-            if (m_queue == nullptr) {
-                return PARKED;
-            } else {
-                return WAITING_FOR_WORK;
-            }
-        }
-    }
-}
-
-task_queue::task_queue() : m_thread(task_queue_thread::get(this)) {}
-
-task_queue::~task_queue()
-{
-    // NOTE: logging candidate (catch any exception,
-    // log it and abort as there is not much we can do).
-    try {
-        stop();
-        // LCOV_EXCL_START
-    } catch (...) {
-        std::abort();
-        // LCOV_EXCL_STOP
-    }
-}
-
-// NOTE: we call this only from dtor, it is here in order to be able to test it.
-// So the exception handling in dtor will suffice, keep it in mind if things change.
-void task_queue::stop()
-{
-    m_thread->park();
-    task_queue_thread_park.push(std::move(m_thread));
-}
-
-} // namespace detail
-
-} // namespace pagmo
-=======
-} // namespace pagmo::detail
->>>>>>> 61b7b393
+} // namespace pagmo::detail